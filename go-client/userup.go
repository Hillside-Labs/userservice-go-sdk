package userup

import (
	"context"
	"encoding/json"
	"time"

	"google.golang.org/grpc"
	"google.golang.org/grpc/credentials/insecure"
	"google.golang.org/protobuf/types/known/structpb"
	"google.golang.org/protobuf/types/known/timestamppb"

	"github.com/google/uuid"
	"github.com/hillside-labs/userservice-go-sdk/pkg/userapi"
)

// NewClient creates a new instance of the UserService client.
// It establishes a gRPC connection to the specified URI and returns the client.
// The URI should be in the format "host:port".
// If the connection cannot be established, an error is returned.
func NewClient(uri string) (*UserService, error) {
	conn, err := grpc.Dial(uri, grpc.WithTransportCredentials(insecure.NewCredentials()))
	if err != nil {
		return nil, err
	}
	client := userapi.NewUsersClient(conn)

	return &UserService{
		addr:   uri,
		client: client,
		close:  conn.Close,
	}, nil
}

type UserID struct {
	ID         uint64
	UUID       uuid.UUID
	ExternalID string
}

func UID(id uint64) UserID {
	return UserID{ID: id}
}

func UUID(uuid uuid.UUID) UserID {
	return UserID{UUID: uuid}
}

func ExtID(id string) UserID {
	return UserID{ExternalID: id}
}

type User struct {
	ID         UserID
	Username   string
	Attributes map[string]interface{}
	Traits     map[string]interface{}
}

type UserSearchParams struct {
	ID               UserID
	Username         string
	AttributeFilters []*userapi.AttributeFilter
	TraitFilters     []*userapi.TraitFilter
}

func (usp UserSearchParams) WithAttribute(name string, value interface{}, operator ...userapi.Operator) UserSearchParams {
	op := userapi.Operator_EQUALS
	if len(operator) > 0 {
		op = operator[0]
	}

	pbValue, _ := structpb.NewValue(value)
	filter := userapi.AttributeFilter{
		Name:     name,
		Value:    pbValue,
		Operator: op,
	}
	usp.AttributeFilters = append(usp.AttributeFilters, &filter)
	return usp
}

func (usp UserSearchParams) WithTrait(name string, value interface{}, operator ...userapi.Operator) UserSearchParams {
	op := userapi.Operator_EQUALS
	if len(operator) > 0 {
		op = operator[0]
	}

	pbValue, _ := structpb.NewValue(value)
	filter := userapi.TraitFilter{
		Name:     name,
		Value:    pbValue,
		Operator: op,
	}
	usp.TraitFilters = append(usp.TraitFilters, &filter)
	return usp
}

type Event struct {
	Timestamp       time.Time
	ID              string
	Source          string
	SpecVersion     string
	Type            string
	DataContentType string
	DataSchema      string
	Subject         string
	Data            []byte
<<<<<<< HEAD
	UserID          uint64
	SessionKey      string
=======
	UserID          UserID
>>>>>>> dd8400f4
}

type UserService struct {
	addr   string
	client userapi.UsersClient
	close  func() error
}

func (us *UserService) Close() {
	us.close()
}

// AddUser adds a new user to the user service.
// It takes a context and a pointer to a User struct as input.
// It returns a pointer to the created User and an error, if any.
func (us UserService) AddUser(ctx context.Context, user *User) (*User, error) {

	attrStruct, err := structpb.NewStruct(user.Attributes)
	if err != nil {
		return nil, err
	}
	traitStruct, err := structpb.NewStruct(user.Traits)
	if err != nil {
		return nil, err
	}
	userResp, err := us.client.Create(ctx, &userapi.NewUser{
		ExternalId: user.ID.ExternalID,
		Uuid:       user.ID.UUID.String(),
		Username:   user.Username,
		Attributes: attrStruct,
		Traits:     traitStruct,
	})
	if err != nil {
		return nil, err
	}
	return UserResponseToUser(userResp), nil
}

func rpcUserID(id UserID) *userapi.UserID {
	return &userapi.UserID{
		Id:         id.ID,
		Uuid:       id.UUID.String(),
		ExternalId: id.ExternalID,
	}
}

func clientUserID(id *userapi.UserID) UserID {
	return UserID{
		ID:         id.Id,
		UUID:       uuid.MustParse(id.Uuid),
		ExternalID: id.ExternalId,
	}
}

// AddAttribute adds an attribute to a user with the specified ID.
// It takes a context, user ID, attribute key, and attribute value as parameters.
// The attribute value can be of any type and will be converted to a structpb.Value.
// Returns an error if there was a problem adding the attribute.
func (us UserService) AddAttribute(ctx context.Context, id UserID, key string, value interface{}) error {
	attrVal, err := structpb.NewValue(value)
	if err != nil {
		return err
	}
	_, err = us.client.AddAttribute(ctx, &userapi.AttributeRequest{
		UserId: rpcUserID(id),
		Key:    key,
		Value:  attrVal,
	})
	return err
}

// AddTrait adds a trait to a user identified by their ID.
// It takes a context, user ID, trait key, and trait value as parameters.
// The trait value can be of any type and will be converted to a structpb.Value.
// Returns an error if there was a problem adding the trait.
func (us UserService) AddTrait(ctx context.Context, id UserID, key string, value interface{}) error {
	traitVal, err := structpb.NewValue(value)
	if err != nil {
		return err
	}
	_, err = us.client.AddTrait(ctx, &userapi.TraitRequest{
		UserId: rpcUserID(id),
		Key:    key,
		Value:  traitVal,
	})
	return err
}

// UpdateUser updates a user with the provided user data.
// It takes a context.Context and a pointer to a User struct as input.
// It returns a pointer to the updated User struct and an error if any.
func (us UserService) UpdateUser(ctx context.Context, user *User) (*User, error) {
	attrStruct, err := structpb.NewStruct(user.Attributes)
	if err != nil {
		return nil, err
	}

	traitStruct, err := structpb.NewStruct(user.Traits)
	if err != nil {
		return nil, err
	}
	userResp, err := us.client.Update(ctx, &userapi.UserRequest{
		Id:         rpcUserID(user.ID),
		Username:   user.Username,
		Attributes: attrStruct,
		Traits:     traitStruct,
	})
	if err != nil {
		return nil, err
	}
	return UserResponseToUser(userResp), nil
}

// GetUser retrieves a user by their ID.
// It makes a request to the user service API to fetch the user details.
// Returns the user object if found, otherwise returns an error.
func (us UserService) GetUser(ctx context.Context, id UserID) (*User, error) {
	userResp, err := us.client.Get(ctx, &userapi.UserRequest{
		Id: rpcUserID(id),
	})
	if err != nil {
		return nil, err
	}
	return UserResponseToUser(userResp), nil
}

func UserSearchToUserQuery(usp *UserSearchParams) *userapi.UserQuery {
	query := userapi.UserQuery{
		UserId:           rpcUserID(usp.ID),
		Username:         usp.Username,
		AttributeFilters: usp.AttributeFilters,
		TraitFilters:     usp.TraitFilters,
	}
	return &query
}

func (us UserService) FindUser(ctx context.Context, usp *UserSearchParams) ([]*User, error) {
	userQuery := UserSearchToUserQuery(usp)
	usersResp, err := us.client.Find(ctx, userQuery)
	if err != nil {
		return nil, err
	}
	users := make([]*User, 0, len(usersResp.Users))
	for _, u := range usersResp.Users {
		users = append(users, UserResponseToUser(u))
	}
	return users, nil
}

// DeleteUser deletes a user by their ID.
func (us UserService) DeleteUser(ctx context.Context, id UserID) error {
	_, err := us.client.Delete(ctx, &userapi.UserRequest{
		Id: rpcUserID(id),
	})
	return err
}

func (us UserService) DeleteAttribute(ctx context.Context, userId UserID, key string) error {
	_, err := us.client.DeleteAttribute(ctx, &userapi.AttributeRequest{
		UserId: rpcUserID(userId),
		Key:    key,
	})
	return err
}

func (us UserService) DeleteTrait(ctx context.Context, userId UserID, key string) error {
	_, err := us.client.DeleteTrait(ctx, &userapi.TraitRequest{
		UserId: rpcUserID(userId),
		Key:    key,
	})
	return err
}

func (us UserService) SearchUserTraits(ctx context.Context, userId UserID, names []string, begin time.Time, end time.Time) ([]interface{}, error) {

	traitsResp, err := us.client.SearchUserTraits(ctx, &userapi.SearchUserTraitsRequest{
		UserId: rpcUserID(userId),
		Names:  names,
		Begin:  timestamppb.New(begin),
		End:    timestamppb.New(end),
	})
	if err != nil {
		return nil, err
	}

	traits := make([]interface{}, 0, len(traitsResp.Traits))

	for _, v := range traitsResp.Traits {
		traitMap := v.AsMap()
		traits = append(traits, traitMap)
	}

	return traits, nil
}

func (us UserService) GetUsersByTraits(ctx context.Context, names []string, begin time.Time, end time.Time) ([]*User, error) {

	usersResp, err := us.client.GetUsersByTraits(ctx, &userapi.SearchUserTraitsRequest{
		Names: names,
		Begin: timestamppb.New(begin),
		End:   timestamppb.New(end),
	})
	if err != nil {
		return nil, err
	}

	users := make([]*User, 0, len(usersResp.Users))

	for _, u := range usersResp.Users {
		users = append(users, UserResponseToUser(u))
	}

	return users, nil
}

func (us UserService) GetUsersByEvents(ctx context.Context, types []string, sources []string, schemas []string, begin time.Time, end time.Time) ([]*User, error) {

	usersResp, err := us.client.GetUsersByEvents(ctx, &userapi.SearchUserEventsRequest{
		Types:   types,
		Sources: sources,
		Schemas: schemas,
		Begin:   timestamppb.New(begin),
		End:     timestamppb.New(end),
	})
	if err != nil {
		return nil, err
	}

	users := make([]*User, 0, len(usersResp.Users))

	for _, u := range usersResp.Users {
		users = append(users, UserResponseToUser(u))
	}

	return users, nil
}

func (us UserService) SearchEvents(ctx context.Context, userId UserID, types []string, begin time.Time, end time.Time) ([]Event, error) {
	eventsResp, err := us.client.SearchEvents(ctx, &userapi.SearchEventsRequest{
		UserId: rpcUserID(userId),
		Names:  types,
		Begin:  timestamppb.New(begin),
		End:    timestamppb.New(end),
	})
	if err != nil {
		return nil, err
	}
	events := make([]Event, len(eventsResp.Events))
	for i, event := range eventsResp.Events {
		events[i] = Event{
			Timestamp:       event.Timestamp.AsTime(),
			ID:              event.Id,
			Source:          event.Source,
			SpecVersion:     event.Specversion,
			Type:            event.Type,
			DataContentType: event.Datacontenttype,
			DataSchema:      event.Dataschema,
			Subject:         event.Subject,
			Data:            event.Data,
			UserID:          clientUserID(event.UserId),
		}
	}
	return events, nil
}

func UserResponseToUser(userResp *userapi.UserResponse) *User {
	attributes := make(map[string]interface{})
	for k, v := range userResp.Attributes.Fields {
		attributes[k] = v.AsInterface()
	}
	traits := make(map[string]interface{})
	for k, v := range userResp.Traits.Fields {
		traits[k] = v.AsInterface()
	}
	return &User{
		ID:         clientUserID(userResp.Id),
		Username:   userResp.Username,
		Attributes: attributes,
		Traits:     traits,
	}
}

// QueryUsers queries the user service with the given query and returns a list of users and an error, if any.
// The query parameter specifies the criteria for filtering the users.
// The returned list of users contains the user ID, username, UUID, attributes, and traits.
func (us UserService) QueryUsers(ctx context.Context, query *Query) ([]*User, error) {
	queryJson, err := json.Marshal(query)
	if err != nil {
		return nil, err
	}
	userResp, err := us.client.QueryUsers(ctx, &userapi.QueryRequest{Query: queryJson})
	if err != nil {
		return nil, err
	}
	users := make([]*User, len(userResp.Users))
	for i, user := range userResp.Users {
		attributes := make(map[string]interface{})
		for k, v := range user.Attributes.Fields {
			attributes[k] = v.AsInterface()
		}
		traits := make(map[string]interface{})
		for k, v := range user.Traits.Fields {
			traits[k] = v.AsInterface()
		}
		users[i] = &User{
			ID:         clientUserID(user.Id),
			Username:   user.Username,
			Attributes: attributes,
			Traits:     traits,
		}
	}
	return users, nil
}

// QueryAttributes queries the attributes of a user based on the provided query.
// It takes a context.Context and a *Query as input parameters.
// It returns a map[string]interface{} containing the attributes of the user and an error if any.
func (us UserService) QueryAttributes(ctx context.Context, query *Query) (map[string]interface{}, error) {
	queryJson, err := json.Marshal(query)
	if err != nil {
		return nil, err
	}
	attrResp, err := us.client.QueryAttributes(ctx, &userapi.QueryRequest{Query: queryJson})
	if err != nil {
		return nil, err
	}
	return attrResp.Attributes.AsMap(), nil
}

// QueryTraits queries the traits of users based on the provided query.
// It takes a context.Context and a *Query as input parameters.
// It returns a map[string]interface{} containing the traits of the users and an error if any.
func (us UserService) QueryTraits(ctx context.Context, query *Query) (map[string]interface{}, error) {
	queryJson, err := json.Marshal(query)
	if err != nil {
		return nil, err
	}
	traitResp, err := us.client.QueryTraits(ctx, &userapi.QueryRequest{Query: queryJson})
	if err != nil {
		return nil, err
	}
	return traitResp.Traits.AsMap(), nil
}

// QueryEvents queries events based on the provided query parameters.
// It returns a slice of Event objects and an error if any.
func (us UserService) QueryEvents(ctx context.Context, query *Query) ([]Event, error) {
	queryJson, err := json.Marshal(query)
	if err != nil {
		return nil, err
	}
	eventResp, err := us.client.QueryEvents(ctx, &userapi.QueryRequest{Query: queryJson})
	if err != nil {
		return nil, err
	}
	events := make([]Event, len(eventResp.Events))
	for i, event := range eventResp.Events {
		events[i] = Event{
			Timestamp:       event.Timestamp.AsTime(),
			ID:              event.Id,
			Source:          event.Source,
			SpecVersion:     event.Specversion,
			Type:            event.Type,
			DataContentType: event.Datacontenttype,
			DataSchema:      event.Dataschema,
			Subject:         event.Subject,
			Data:            event.Data,
			UserID:          clientUserID(event.UserId),
		}
	}
	return events, nil
}

func (us UserService) AddSession(ctx context.Context, sessionKey string, sessionData map[string]interface{}) error {
	obj, err := structpb.NewStruct(sessionData)
	if err != nil {
		return err
	}

	_, err = us.client.AddSession(ctx, &userapi.SessionRequest{
		Session: &userapi.Session{
			Key:    sessionKey,
			Object: obj,
		},
	})

	return err
}

func (us UserService) IdentifySession(ctx context.Context, sessionKey string, userID UserID) error {
	_, err := us.client.IdentifySession(ctx, &userapi.IdentifySessionRequest{
		SessionKey: []string{sessionKey},
		UserId:     rpcUserID(userID),
	})

	return err
}

type SessionQuery struct {
	UserID  UserID
	Keys    []string
	Begin   time.Time
	End     time.Time
	Limit   int32
	Offset  int32
	OrderBy string
}

func (us UserService) GetSessions(ctx context.Context, query *SessionQuery) ([]*userapi.Session, error) {
	sessionsResp, err := us.client.GetSessions(ctx, &userapi.GetSessionsRequest{
		UserId:      rpcUserID(query.UserID),
		SessionKeys: query.Keys,
		Begin:       timestamppb.New(query.Begin),
		End:         timestamppb.New(query.End),
		Limit:       query.Limit,
		Offset:      query.Offset,
		OrderBy:     query.OrderBy,
	})

	if err != nil {
		return nil, err
	}

	return sessionsResp.Sessions, nil
}

type SessionEventQuery struct {
	UserID      UserID
	SessionKeys []string
	Begin       time.Time
	End         time.Time
	Limit       int32
	Offset      int32
	OrderBy     string
}

func (us UserService) GetSessionEvents(ctx context.Context, query *SessionEventQuery) ([]*userapi.Event, error) {
	sessionEventsResp, err := us.client.GetSessionEvents(ctx, &userapi.GetSessionEventsRequest{
		SessionKeys: query.SessionKeys,
		UserId:      rpcUserID(query.UserID),
		Begin:       timestamppb.New(query.Begin),
		End:         timestamppb.New(query.End),
		Limit:       query.Limit,
		Offset:      query.Offset,
		OrderBy:     query.OrderBy,
	})

	if err != nil {
		return nil, err
	}

	return sessionEventsResp.Events, nil
}<|MERGE_RESOLUTION|>--- conflicted
+++ resolved
@@ -106,12 +106,8 @@
 	DataSchema      string
 	Subject         string
 	Data            []byte
-<<<<<<< HEAD
-	UserID          uint64
+	UserID          UserID
 	SessionKey      string
-=======
-	UserID          UserID
->>>>>>> dd8400f4
 }
 
 type UserService struct {
